package cli

import (
	"archive/tar"
	"context"
	"crypto/sha256"
	"encoding/hex"
	"encoding/json"
	"fmt"
	"io"
	"log/slog"
	"net/url"
	"os"
	"path"
	"path/filepath"
	"runtime/pprof"
	"slices"
	"strconv"
	"strings"

	"github.com/docker/docker/api/types"
	"github.com/docker/docker/client"
	"github.com/spf13/cobra"
	"github.com/tinyrange/tinyrange/pkg/builder"
	"github.com/tinyrange/tinyrange/pkg/common"
	cfg "github.com/tinyrange/tinyrange/pkg/config"
	"github.com/tinyrange/tinyrange/pkg/database"
	"gopkg.in/yaml.v3"
)

const DEFAuLT_BUILDER = "alpine@3.20"

func detectArchiveExtractor(base common.BuildDefinition, filename string) (common.BuildDefinition, error) {
	if builder.ReadArchiveSupportsExtracting(filename) {
		return builder.NewReadArchiveBuildDefinition(base, filename), nil
	} else {
		return nil, fmt.Errorf("no extractor for %s", filename)
	}
}

func sha256HashFromReader(r io.Reader) (string, error) {
	h := sha256.New()

	if _, err := io.Copy(h, r); err != nil {
		return "", err
	}

	return hex.EncodeToString(h.Sum(nil)), nil
}

func sha256HashFromFile(filename string) (string, error) {
	f, err := os.Open(filename)
	if err != nil {
		return "", err
	}
	defer f.Close()

	return sha256HashFromReader(f)
}

var CURRENT_CONFIG_VERSION = 1

type loginConfig struct {
	Version      int      `json:"version" yaml:"version"`
	Builder      string   `json:"builder" yaml:"builder"`
	Architecture string   `json:"architecture,omitempty" yaml:"architecture,omitempty"`
	Commands     []string `json:"commands,omitempty" yaml:"commands,omitempty"`
	Files        []string `json:"files,omitempty" yaml:"files,omitempty"`
	Archives     []string `json:"archives,omitempty" yaml:"archives,omitempty"`
	Output       string   `json:"output,omitempty" yaml:"output,omitempty"`
	Packages     []string `json:"packages,omitempty" yaml:"packages,omitempty"`
	Macros       []string `json:"macros,omitempty" yaml:"macros,omitempty"`
	Environment  []string `json:"environment,omitempty" yaml:"environment,omitempty"`
	NoScripts    bool     `json:"no_scripts,omitempty" yaml:"no_scripts,omitempty"`
	Init         string   `json:"init,omitempty" yaml:"init,omitempty"`
	ForwardPorts []string `json:"forward_ports,omitempty" yaml:"forward_ports,omitempty"`

	// private configs that have to be set on the command line.
	cpuCores          int
	memorySize        int
	storageSize       int
	debug             bool
	writeRoot         string
	writeDocker       string
	experimentalFlags []string
	hash              bool
<<<<<<< HEAD
	webSSH            string
=======
	writeTemplate     bool
>>>>>>> 963ffa67
}

func (config *loginConfig) parseInclusion(db *database.PackageDatabase, inclusion string) (common.Directive, error) {
	if !strings.HasSuffix(inclusion, ".yaml") {
		return nil, nil
	}

	subConfig := loginConfig{Version: CURRENT_CONFIG_VERSION}

	f, err := os.Open(inclusion)
	if err != nil {
		return nil, err
	}
	defer f.Close()

	dec := yaml.NewDecoder(f)

	if err := dec.Decode(&subConfig); err != nil {
		return nil, err
	}

	if subConfig.Output == "" {
		return nil, fmt.Errorf("inclusions must have an output file declared")
	}

	directives, interaction, err := subConfig.getDirectives(db)
	if err != nil {
		return nil, err
	}

	arch, err := cfg.ArchitectureFromString(subConfig.Architecture)
	if err != nil {
		return nil, err
	}

	if config.Init != "" {
		interaction = "init," + config.Init
	}

	def := builder.NewBuildVmDefinition(
		directives,
		nil, nil,
		subConfig.Output,
		subConfig.cpuCores, subConfig.memorySize, arch,
		subConfig.storageSize,
		interaction, subConfig.debug,
	)

	return common.DirectiveAddFile{
		Filename:   subConfig.Output,
		Definition: def,
	}, nil
}

func (config *loginConfig) getDirectives(db *database.PackageDatabase) ([]common.Directive, string, error) {
	var directives []common.Directive

	if config.Builder == "" {
		return nil, "", fmt.Errorf("please specify a builder")
	}

	var tags common.TagList

	tags = append(tags, "level3", "defaults")

	if slices.Contains(common.GetExperimentalFlags(), "slowBoot") {
		tags = append(tags, "slowBoot")
	}

	if config.NoScripts || config.writeRoot != "" {
		tags = append(tags, "noScripts")
	}

	arch, err := cfg.ArchitectureFromString(config.Architecture)
	if err != nil {
		return nil, "", err
	}

	for _, filename := range config.Files {
		if strings.HasPrefix(filename, "http://") || strings.HasPrefix(filename, "https://") {
			parsed, err := url.Parse(filename)
			if err != nil {
				return nil, "", err
			}

			base := path.Base(parsed.Path)

			directives = append(directives, common.DirectiveAddFile{
				Definition: builder.NewFetchHttpBuildDefinition(filename, 0, nil),
				Filename:   path.Join("/root", base),
			})
		} else {
			absPath, err := filepath.Abs(filename)
			if err != nil {
				return nil, "", err
			}

			directives = append(directives, common.DirectiveLocalFile{
				HostFilename: absPath,
				Filename:     path.Join("/root", filepath.Base(absPath)),
			})
		}
	}

	for _, filename := range config.Archives {
		var def common.BuildDefinition

		filename, target, ok := strings.Cut(filename, ",")

		if !ok {
			target = "/root"
		}

		if strings.HasPrefix(filename, "http://") || strings.HasPrefix(filename, "https://") {
			def = builder.NewFetchHttpBuildDefinition(filename, 0, nil)

			parsed, err := url.Parse(filename)
			if err != nil {
				return nil, "", err
			}

			filename = parsed.Path
		} else {
			hash, err := sha256HashFromFile(filename)
			if err != nil {
				return nil, "", err
			}

			def = builder.NewConstantHashDefinition(hash, func() (io.ReadCloser, error) {
				return os.Open(filename)
			})
		}

		ark, err := detectArchiveExtractor(def, filename)
		if err != nil {
			return nil, "", err
		}

		directives = append(directives, common.DirectiveArchive{Definition: ark, Target: target})
	}

	var pkgs []common.PackageQuery

	for _, arg := range config.Packages {
		q, err := common.ParsePackageQuery(arg)
		if err != nil {
			return nil, "", err
		}

		pkgs = append(pkgs, q)
	}

	planDirective, err := builder.NewPlanDefinition(config.Builder, arch, pkgs, tags)
	if err != nil {
		return nil, "", err
	}

	macroCtx := db.NewMacroContext()
	macroCtx.AddBuilder("default", planDirective)

	for _, macro := range config.Macros {
		vm, err := config.parseInclusion(db, macro)
		if err != nil {
			return nil, "", err
		}

		if vm != nil {
			directives = append(directives, vm)
		} else {
			m, err := db.GetMacroByShorthand(macroCtx, macro)
			if err != nil {
				return nil, "", err
			}

			def, err := m.Call(macroCtx)
			if err != nil {
				return nil, "", err
			}

			if star, ok := def.(*common.StarDirective); ok {
				def = star.Directive
			}

			if dir, ok := def.(common.Directive); ok {
				directives = append(directives, dir)
			} else {
				return nil, "", fmt.Errorf("handling of macro def %T not implemented", def)
			}
		}
	}

	if config.writeRoot == "" && config.writeDocker == "" {
		if len(config.Commands) == 0 && config.Init == "" {
			directives = append(directives, common.DirectiveRunCommand{Command: "interactive"})
		} else {
			for _, cmd := range config.Commands {
				directives = append(directives, common.DirectiveRunCommand{Command: cmd})
			}
		}
	}

	if len(config.Environment) > 0 {
		directives = append(directives, common.DirectiveEnvironment{Variables: config.Environment})
	}

	for _, port := range config.ForwardPorts {
		portNum, err := strconv.Atoi(port)
		if err != nil {
			return nil, "", err
		}

		directives = append(directives, common.DirectiveExportPort{Name: "forward", Port: portNum})
	}

	interaction := "ssh"

	directives, err = common.FlattenDirectives(directives, common.SpecialDirectiveHandlers{
		AddPackage: func(dir common.DirectiveAddPackage) error {
			planDirective, err = planDirective.AddPackage(dir.Name)
			if err != nil {
				return err
			}

			return nil
		},
		Interaction: func(dir common.DirectiveInteraction) error {
			interaction = dir.Interaction

			return nil
		},
	})
	if err != nil {
		return nil, "", err
	}

	directives = append([]common.Directive{planDirective}, directives...)

	return directives, interaction, nil
}

func (config *loginConfig) run() error {
	if config.Version > CURRENT_CONFIG_VERSION {
		return fmt.Errorf("attempt to run config version %d on TinyRange version %d", config.Version, CURRENT_CONFIG_VERSION)
	}

	db, err := newDb()
	if err != nil {
		return err
	}

	if config.Builder == "list" {
		for name, builder := range db.ContainerBuilders {
			fmt.Printf(" - %s - %s\n", name, builder.DisplayName)
		}

		return nil
	}

	directives, interaction, err := config.getDirectives(db)
	if err != nil {
		return err
	}

	arch, err := cfg.ArchitectureFromString(config.Architecture)
	if err != nil {
		return err
	}

	if config.writeRoot != "" {
		directives = append(directives, common.DirectiveBuiltin{Name: "init", Architecture: string(arch), GuestFilename: "init"})

		def := builder.NewBuildFsDefinition(directives, "tar")

		ctx := db.NewBuildContext(def)

		f, err := db.Build(ctx, def, common.BuildOptions{})
		if err != nil {
			slog.Error("fatal", "err", err)
			os.Exit(1)
		}

		fh, err := f.Open()
		if err != nil {
			return err
		}
		defer fh.Close()

		out, err := os.Create(path.Base(config.writeRoot))
		if err != nil {
			return err
		}
		defer out.Close()

		if _, err := io.Copy(out, fh); err != nil {
			return err
		}

		return nil
	} else if config.writeDocker != "" {
		ctx := context.Background()

		apiClient, err := client.NewClientWithOpts(client.FromEnv)
		if err != nil {
			slog.Error("fatal", "err", err)
			os.Exit(1)
		}
		defer apiClient.Close()

		directives = append(directives, common.DirectiveBuiltin{Name: "init", Architecture: string(arch), GuestFilename: "init"})

		def := builder.NewBuildFsDefinition(directives, "tar")

		buildCtx := db.NewBuildContext(def)

		f, err := db.Build(buildCtx, def, common.BuildOptions{})
		if err != nil {
			slog.Error("fatal", "err", err)
			os.Exit(1)
		}

		buildCtxOut, buildCtxIn := io.Pipe()

		go func() {
			err := func() error {
				defer buildCtxIn.Close()

				w := tar.NewWriter(buildCtxIn)

				fh, err := f.Open()
				if err != nil {
					return err
				}
				defer fh.Close()

				info, err := f.Stat()
				if err != nil {
					return err
				}

				if err := w.WriteHeader(&tar.Header{
					Typeflag: tar.TypeReg,
					Name:     "rootfs.tar",
					Size:     info.Size(),
					Mode:     int64(info.Mode()),
				}); err != nil {
					return err
				}

				if _, err := io.Copy(w, fh); err != nil {
					return err
				}

				dockerfile := "FROM scratch\nADD rootfs.tar .\nRUN /init -run-basic-scripts /init.commands.json"

				if err := w.WriteHeader(&tar.Header{
					Typeflag: tar.TypeReg,
					Name:     "Dockerfile",
					Size:     int64(len(dockerfile)),
					Mode:     int64(os.ModePerm),
				}); err != nil {
					return err
				}

				if _, err := w.Write([]byte(dockerfile)); err != nil {
					return err
				}

				return nil
			}()
			if err != nil {
				slog.Error("fatal", "err", err)
				os.Exit(1)
			}
		}()

		resp, err := apiClient.ImageBuild(ctx, buildCtxOut, types.ImageBuildOptions{
			Tags:       []string{config.writeDocker},
			Dockerfile: "Dockerfile",
		})
		if err != nil {
			return err
		}
		defer resp.Body.Close()

		dec := json.NewDecoder(resp.Body)

		var item map[string]any

		for {
			item = nil

			err := dec.Decode(&item)
			if err == io.EOF {
				break
			} else if err != nil {
				return err
			}

			if stream, ok := item["stream"]; ok {
				fmt.Fprintf(os.Stdout, "%s", stream)
			} else {
				slog.Info("", "item", item)
			}
		}

		return nil
	} else {
		if config.Init != "" {
			interaction = "init," + config.Init
		}

		if config.webSSH != "" {
			interaction = "webssh," + config.webSSH
		}

		def := builder.NewBuildVmDefinition(
			directives,
			nil, nil,
			config.Output,
			config.cpuCores, config.memorySize, arch,
			config.storageSize,
			interaction, config.debug,
		)

		if config.writeTemplate {
			def.SetBuildTemplateMode()

			ctx := db.NewBuildContext(def)

			_, err := db.Build(ctx, def, common.BuildOptions{AlwaysRebuild: true})
			if built, ok := err.(builder.ErrTemplateBuilt); ok {
				fmt.Printf("%s\n", string(built))

				return nil
			} else if err != nil {
				return err
			} else {
				return fmt.Errorf("failed to write template output")
			}
		} else if config.Output != "" {
			ctx := db.NewBuildContext(def)

			defHash, err := db.HashDefinition(def)
			if err != nil {
				slog.Error("fatal", "err", err)
				os.Exit(1)
			}

			f, err := db.Build(ctx, def, common.BuildOptions{})
			if err != nil {
				slog.Error("fatal", "err", err)
				os.Exit(1)
			}

			fh, err := f.Open()
			if err != nil {
				return err
			}
			defer fh.Close()

			out, err := os.Create(path.Base(config.Output))
			if err != nil {
				return err
			}
			defer out.Close()

			if _, err := io.Copy(out, fh); err != nil {
				return err
			}

			if config.hash {
				slog.Info("wrote output", "filename", path.Base(config.Output), "hash", defHash)
			}

			return nil
		} else {
			ctx := db.NewBuildContext(def)
			if _, err := db.Build(ctx, def, common.BuildOptions{
				AlwaysRebuild: true,
			}); err != nil {
				slog.Error("fatal", "err", err)
				os.Exit(1)
			}

			// if common.IsVerbose() {
			// 	ctx.DisplayTree()
			// }

			return nil
		}
	}
}

var currentConfig loginConfig = loginConfig{Version: CURRENT_CONFIG_VERSION}

var (
	loginSaveConfig string
	loginLoadConfig string
)

var loginCmd = &cobra.Command{
	Use:   "login",
	Short: "Start a virtual machine with a builder and a list of packages",
	RunE: func(cmd *cobra.Command, args []string) error {
		if rootCpuProfile != "" {
			f, err := os.Create(rootCpuProfile)
			if err != nil {
				return err
			}
			pprof.StartCPUProfile(f)
			defer pprof.StopCPUProfile()
		}

		if len(currentConfig.experimentalFlags) > 0 {
			if err := common.SetExperimental(currentConfig.experimentalFlags); err != nil {
				return err
			}
		}

		currentConfig.Packages = args

		if loginLoadConfig != "" {
			f, err := os.Open(loginLoadConfig)
			if err != nil {
				return err
			}
			defer f.Close()

			dec := yaml.NewDecoder(f)

			if err := dec.Decode(&currentConfig); err != nil {
				return err
			}
		}

		if loginSaveConfig != "" {
			cfg, err := yaml.Marshal(&currentConfig)
			if err != nil {
				return err
			}

			return os.WriteFile(loginSaveConfig, cfg, os.FileMode(0644))
		} else {
			return currentConfig.run()
		}
	},
}

func init() {
	// config flags
	loginCmd.PersistentFlags().StringVarP(&loginSaveConfig, "save-config", "w", "", "Write the config to a given file and don't run it.")
	loginCmd.PersistentFlags().StringVarP(&loginLoadConfig, "load-config", "c", "", "Load the config from a file and run it.")

	// public flags (saved to config)
	loginCmd.PersistentFlags().StringVarP(&currentConfig.Builder, "builder", "b", DEFAuLT_BUILDER, "The container builder used to construct the virtual machine.")
	loginCmd.PersistentFlags().StringArrayVarP(&currentConfig.Commands, "exec", "E", []string{}, "Run a different command rather than dropping into a shell.")
	loginCmd.PersistentFlags().StringVar(&currentConfig.Init, "init", "", "Replace the init system with a different command.")
	loginCmd.PersistentFlags().BoolVar(&currentConfig.NoScripts, "no-scripts", false, "Disable script execution.")
	loginCmd.PersistentFlags().StringArrayVarP(&currentConfig.Files, "file", "f", []string{}, "Specify local files/URLs to be copied into the virtual machine. URLs will be downloaded to the build directory first.")
	loginCmd.PersistentFlags().StringArrayVarP(&currentConfig.Archives, "archive", "a", []string{}, "Specify archives to be copied into the virtual machine. A copy will be made in the build directory.")
	loginCmd.PersistentFlags().StringVarP(&currentConfig.Output, "output", "o", "", "Write the specified file from the guest to the host.")
	loginCmd.PersistentFlags().StringArrayVarP(&currentConfig.Environment, "environment", "e", []string{}, "Add environment variables to the VM.")
	loginCmd.PersistentFlags().StringArrayVarP(&currentConfig.Macros, "macro", "m", []string{}, "Add macros to the VM.")
	loginCmd.PersistentFlags().StringVar(&currentConfig.Architecture, "arch", "", "Override the CPU architecture of the machine. This will use emulation with a performance hit.")
	loginCmd.PersistentFlags().StringArrayVar(&currentConfig.ForwardPorts, "forward", []string{}, "Forward a port from the guest to the host.")

	// private flags (need to set on command line)
	loginCmd.PersistentFlags().IntVar(&currentConfig.cpuCores, "cpu", 1, "The number of CPU cores to allocate to the virtual machine.")
	loginCmd.PersistentFlags().IntVar(&currentConfig.memorySize, "ram", 1024, "The amount of ram in the virtual machine in megabytes.")
	loginCmd.PersistentFlags().IntVar(&currentConfig.storageSize, "storage", 1024, "The amount of storage to allocate in the virtual machine in megabytes.")
	loginCmd.PersistentFlags().BoolVar(&currentConfig.debug, "debug", false, "Redirect output from the hypervisor to the host. the guest will exit as soon as the VM finishes startup.")
	loginCmd.PersistentFlags().StringVar(&currentConfig.writeRoot, "write-root", "", "Write the root filesystem as a .tar.gz archive.")
	loginCmd.PersistentFlags().StringVar(&currentConfig.writeDocker, "write-docker", "", "Write the root filesystem to a docker tag on the local docker daemon.")
	loginCmd.PersistentFlags().BoolVar(&currentConfig.hash, "hash", false, "print the hash of the definition generated after the machine has exited.")
	loginCmd.PersistentFlags().StringArrayVar(&currentConfig.experimentalFlags, "experimental", []string{}, "Add experimental flags.")
<<<<<<< HEAD
	loginCmd.PersistentFlags().StringVar(&currentConfig.webSSH, "web", "", "Start a web interface on the given port.")
=======
	loginCmd.PersistentFlags().BoolVar(&currentConfig.writeTemplate, "template", false, "If true then just generate the config and don't run the VM.")
>>>>>>> 963ffa67
	rootCmd.AddCommand(loginCmd)
}<|MERGE_RESOLUTION|>--- conflicted
+++ resolved
@@ -84,11 +84,8 @@
 	writeDocker       string
 	experimentalFlags []string
 	hash              bool
-<<<<<<< HEAD
 	webSSH            string
-=======
 	writeTemplate     bool
->>>>>>> 963ffa67
 }
 
 func (config *loginConfig) parseInclusion(db *database.PackageDatabase, inclusion string) (common.Directive, error) {
@@ -664,10 +661,7 @@
 	loginCmd.PersistentFlags().StringVar(&currentConfig.writeDocker, "write-docker", "", "Write the root filesystem to a docker tag on the local docker daemon.")
 	loginCmd.PersistentFlags().BoolVar(&currentConfig.hash, "hash", false, "print the hash of the definition generated after the machine has exited.")
 	loginCmd.PersistentFlags().StringArrayVar(&currentConfig.experimentalFlags, "experimental", []string{}, "Add experimental flags.")
-<<<<<<< HEAD
 	loginCmd.PersistentFlags().StringVar(&currentConfig.webSSH, "web", "", "Start a web interface on the given port.")
-=======
 	loginCmd.PersistentFlags().BoolVar(&currentConfig.writeTemplate, "template", false, "If true then just generate the config and don't run the VM.")
->>>>>>> 963ffa67
 	rootCmd.AddCommand(loginCmd)
 }