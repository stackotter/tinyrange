--- conflicted
+++ resolved
@@ -267,15 +267,12 @@
 		return nil, fmt.Errorf("failed to set promiscuous mode: %s", err)
 	}
 
-<<<<<<< HEAD
-=======
 	// Enable spoofing on the nic so we can get addresses for the internet
 	// sites the guest reaches out to.
 	if err := ns.nStack.SetSpoofing(nicId, true); err != nil {
 		return nil, fmt.Errorf("failed to set spoofing mode: %s", err)
 	}
 
->>>>>>> 5230db46
 	send, err := net.ListenUDP("udp", &net.UDPAddr{IP: net.ParseIP("127.0.0.1")})
 	if err != nil {
 		return nil, err
@@ -391,14 +388,6 @@
 func (ns *NetStack) handleTcpForward(r *tcp.ForwarderRequest) {
 	id := r.ID()
 
-<<<<<<< HEAD
-	loc := &net.TCPAddr{
-		IP:   net.IP(id.LocalAddress.AsSlice()),
-		Port: int(id.LocalPort),
-	}
-
-=======
->>>>>>> 5230db46
 	var wq waiter.Queue
 
 	ep, ipErr := r.CreateEndpoint(&wq)
@@ -416,8 +405,6 @@
 	go func() {
 		defer conn.Close()
 
-<<<<<<< HEAD
-=======
 		loc := &net.TCPAddr{
 			IP:   net.IP(id.LocalAddress.AsSlice()),
 			Port: int(id.LocalPort),
@@ -430,7 +417,6 @@
 
 		slog.Debug("dialing remote host", "addr", loc.String())
 
->>>>>>> 5230db46
 		outbound, err := net.DialTCP("tcp", nil, loc)
 		if err != nil {
 			return
